--- conflicted
+++ resolved
@@ -6,18 +6,10 @@
 
 import numpy as np
 from numpy import float64
-
-<<<<<<< HEAD
-import os
-
 from itertools import product
 
-=======
-from itertools import product
-
 from typing import Literal
 
->>>>>>> bb1f9f52
 from vaspin.types.array import FloatArray, StrArray, IntArray
 from vaspin.utils import MASS_DICT, PosData, StrainTensor, wrap_frac
 from vaspin.core.io import read_poscar, write_poscar
@@ -368,7 +360,6 @@
 
         return lattice_strained
 
-<<<<<<< HEAD
     def get_corner(self, lattice: FloatArray | None = None) -> FloatArray:
         """Get the cartesian coordinates of eight corners of the cell
 
@@ -559,7 +550,7 @@
         poscar_sc = Poscar("POSCAR_tmp")
         os.remove("POSCAR_tmp")
         return poscar_sc
-=======
+
     def check_coor(
         self, coor_frac: FloatArray, tol: float = 1e-3
     ) -> tuple[np.bool, int]:
@@ -659,5 +650,4 @@
             number=number_final,
             frac=coor_frac_final,
             comment=f"{self.comment}  Va_{self.atoms[index]} at ({coor_vac[0]:.3f}, {coor_vac[1]:.3f}, {coor_vac[2]:.3f})",
-        )
->>>>>>> bb1f9f52
+        )